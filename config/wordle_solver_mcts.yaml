--- conflicted
+++ resolved
@@ -8,14 +8,8 @@
       - trace
       - crate
       - carte
-<<<<<<< HEAD
-    exploration_constant: 10.0
-    max_simulations: 100
-    n_games: 50
-=======
     alpha: 1000.0
     beta: 10000.0
     max_simulations: 20 # Maximum number of MC simulations to run at each depth
     n_games: 10 # Number of games to play
->>>>>>> 0ddafcad
     word_file: valid-wordle-words.txt